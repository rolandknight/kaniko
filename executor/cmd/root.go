/*
Copyright 2018 Google LLC

Licensed under the Apache License, Version 2.0 (the "License");
you may not use this file except in compliance with the License.
You may obtain a copy of the License at

    http://www.apache.org/licenses/LICENSE-2.0

Unless required by applicable law or agreed to in writing, software
distributed under the License is distributed on an "AS IS" BASIS,
WITHOUT WARRANTIES OR CONDITIONS OF ANY KIND, either express or implied.
See the License for the specific language governing permissions and
limitations under the License.
*/

package cmd

import (
	"github.com/GoogleCloudPlatform/k8s-container-builder/pkg/commands"
	"github.com/GoogleCloudPlatform/k8s-container-builder/pkg/constants"
	"github.com/GoogleCloudPlatform/k8s-container-builder/pkg/dockerfile"
	"github.com/GoogleCloudPlatform/k8s-container-builder/pkg/image"
	"github.com/GoogleCloudPlatform/k8s-container-builder/pkg/snapshot"
	"github.com/GoogleCloudPlatform/k8s-container-builder/pkg/util"
	"github.com/pkg/errors"
	"github.com/sirupsen/logrus"
	"github.com/spf13/cobra"
	"io/ioutil"
	"os"
	"path/filepath"
)

var (
	dockerfilePath string
	destination    string
	srcContext     string
	bucket         string
	logLevel       string
)

func init() {
	RootCmd.PersistentFlags().StringVarP(&dockerfilePath, "dockerfile", "f", "Dockerfile", "Path to the dockerfile to be built.")
	RootCmd.PersistentFlags().StringVarP(&srcContext, "context", "c", "", "Path to the dockerfile build context.")
	RootCmd.PersistentFlags().StringVarP(&bucket, "bucket", "b", "", "Name of the GCS bucket from which to access build context as tarball.")
	RootCmd.PersistentFlags().StringVarP(&destination, "destination", "d", "", "Registry the final image should be pushed to (ex: gcr.io/test/example:latest)")
	RootCmd.PersistentFlags().StringVarP(&logLevel, "verbosity", "v", constants.DefaultLogLevel, "Log level (debug, info, warn, error, fatal, panic")
}

var RootCmd = &cobra.Command{
	Use: "executor",
	PersistentPreRunE: func(cmd *cobra.Command, args []string) error {
		if err := util.SetLogLevel(logLevel); err != nil {
			return err
		}
		return checkDockerfilePath()
	},
	Run: func(cmd *cobra.Command, args []string) {
		if err := resolveSourceContext(); err != nil {
			logrus.Error(err)
			os.Exit(1)
		}
		if err := execute(); err != nil {
			logrus.Error(err)
			os.Exit(1)
		}
	},
}

<<<<<<< HEAD
func checkDockerfilePath() error {
	if util.FilepathExists(dockerfilePath) {
		return nil
	}
	// Otherwise, check if the path relative to the build context exists
	if util.FilepathExists(filepath.Join(srcContext, dockerfilePath)) {
		dockerfilePath = filepath.Join(srcContext, dockerfilePath)
		return nil
	}
	return errors.New("please provide a valid path to a Dockerfile within the build context")
=======
// resolveSourceContext unpacks the source context if it is a tar in a GCS bucket
// it resets srcContext to be the path to the unpacked build context within the image
func resolveSourceContext() error {
	if srcContext == "" && bucket == "" {
		return errors.New("please specify a path to the build context with the --context flag or a GCS bucket with the --bucket flag")
	}
	if srcContext != "" && bucket != "" {
		return errors.New("please specify either --bucket or --context as the desired build context")
	}
	if srcContext != "" {
		return nil
	}
	logrus.Infof("Using GCS bucket %s as source context", bucket)
	buildContextPath := constants.BuildContextDir
	if err := util.UnpackTarFromGCSBucket(bucket, buildContextPath); err != nil {
		return err
	}
	logrus.Debugf("Unpacked tar from %s to path %s", bucket, buildContextPath)
	srcContext = buildContextPath
	// If path to dockerfile doesn't exist, assume it is in the unpacked tar
	if !util.FilepathExists(dockerfilePath) {
		logrus.Debugf("Expecting dockerfile to be located at %s within the tar build context", dockerfilePath)
		dockerfilePath = filepath.Join(srcContext, dockerfilePath)
	}
	return nil
>>>>>>> ec44f968
}

func execute() error {
	// Parse dockerfile and unpack base image to root
	d, err := ioutil.ReadFile(dockerfilePath)
	if err != nil {
		return err
	}

	stages, err := dockerfile.Parse(d)
	if err != nil {
		return err
	}
	baseImage := stages[0].BaseName

	// Unpack file system to root
	logrus.Infof("Unpacking filesystem of %s...", baseImage)
	if err := util.ExtractFileSystemFromImage(baseImage); err != nil {
		return err
	}

	l := snapshot.NewLayeredMap(util.Hasher())
	snapshotter := snapshot.NewSnapshotter(l, constants.RootDir)

	// Take initial snapshot
	if err := snapshotter.Init(); err != nil {
		return err
	}

	// Initialize source image
	sourceImage, err := image.NewSourceImage(baseImage)
	if err != nil {
		return err
	}

	// Set environment variables within the image
	if err := image.SetEnvVariables(sourceImage); err != nil {
		return err
	}

	imageConfig := sourceImage.Config()
	// Currently only supports single stage builds
	for _, stage := range stages {
		for _, cmd := range stage.Commands {
			dockerCommand, err := commands.GetCommand(cmd, srcContext)
			if err != nil {
				return err
			}
			if err := dockerCommand.ExecuteCommand(imageConfig); err != nil {
				return err
			}
			// Now, we get the files to snapshot from this command and take the snapshot
			snapshotFiles := dockerCommand.FilesToSnapshot()
			contents, err := snapshotter.TakeSnapshot(snapshotFiles)
			if err != nil {
				return err
			}
			if contents == nil {
				logrus.Info("No files were changed, appending empty layer to config.")
				sourceImage.AppendConfigHistory(constants.Author, true)
				continue
			}
			// Append the layer to the image
			if err := sourceImage.AppendLayer(contents, constants.Author); err != nil {
				return err
			}
		}
	}
	// Push the image
	if err := setDefaultEnv(); err != nil {
		return err
	}
	return image.PushImage(sourceImage, destination)
}

// setDefaultEnv sets default values for HOME and PATH so that
// config.json and docker-credential-gcr can be accessed
func setDefaultEnv() error {
	defaultEnvs := map[string]string{
		"HOME": "/root",
		"PATH": "/usr/local/bin/",
	}
	for key, val := range defaultEnvs {
		if err := os.Setenv(key, val); err != nil {
			return err
		}
	}
	return nil
}<|MERGE_RESOLUTION|>--- conflicted
+++ resolved
@@ -53,13 +53,12 @@
 		if err := util.SetLogLevel(logLevel); err != nil {
 			return err
 		}
+		if err := resolveSourceContext(); err != nil {
+			return err
+		}
 		return checkDockerfilePath()
 	},
 	Run: func(cmd *cobra.Command, args []string) {
-		if err := resolveSourceContext(); err != nil {
-			logrus.Error(err)
-			os.Exit(1)
-		}
 		if err := execute(); err != nil {
 			logrus.Error(err)
 			os.Exit(1)
@@ -67,7 +66,6 @@
 	},
 }
 
-<<<<<<< HEAD
 func checkDockerfilePath() error {
 	if util.FilepathExists(dockerfilePath) {
 		return nil
@@ -78,7 +76,8 @@
 		return nil
 	}
 	return errors.New("please provide a valid path to a Dockerfile within the build context")
-=======
+}
+
 // resolveSourceContext unpacks the source context if it is a tar in a GCS bucket
 // it resets srcContext to be the path to the unpacked build context within the image
 func resolveSourceContext() error {
@@ -98,13 +97,7 @@
 	}
 	logrus.Debugf("Unpacked tar from %s to path %s", bucket, buildContextPath)
 	srcContext = buildContextPath
-	// If path to dockerfile doesn't exist, assume it is in the unpacked tar
-	if !util.FilepathExists(dockerfilePath) {
-		logrus.Debugf("Expecting dockerfile to be located at %s within the tar build context", dockerfilePath)
-		dockerfilePath = filepath.Join(srcContext, dockerfilePath)
-	}
 	return nil
->>>>>>> ec44f968
 }
 
 func execute() error {
