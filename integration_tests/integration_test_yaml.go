--- conflicted
+++ resolved
@@ -58,19 +58,18 @@
 		repo:           "test-copy",
 	},
 	{
-<<<<<<< HEAD
 		description:    "test workdir",
 		dockerfilePath: "/workspace/integration_tests/dockerfiles/Dockerfile_test_workdir",
 		configPath:     "/workspace/integration_tests/dockerfiles/config_test_workdir.json",
 		context:        "/workspace/integration_tests/",
 		repo:           "test-workdir",
-=======
+	},
+	{
 		description:    "test add",
 		dockerfilePath: "/workspace/integration_tests/dockerfiles/Dockerfile_test_add",
 		configPath:     "/workspace/integration_tests/dockerfiles/config_test_add.json",
 		context:        "/workspace/integration_tests/",
 		repo:           "test-add",
->>>>>>> 56519c91
 	},
 }
 
